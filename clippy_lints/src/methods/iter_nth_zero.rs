--- conflicted
+++ resolved
@@ -14,11 +14,7 @@
 pub(super) fn check(cx: &LateContext<'_>, expr: &hir::Expr<'_>, recv: &hir::Expr<'_>, arg: &hir::Expr<'_>) {
     if let OwnerNode::Item(item) = cx.tcx.hir_owner_node(cx.tcx.hir_get_parent_item(expr.hir_id))
         && let def_id = item.owner_id.to_def_id()
-<<<<<<< HEAD
-        && is_trait_method(cx, expr, sym::Iterator)
-=======
         && cx.ty_based_def(expr).opt_parent(cx).is_diag_item(cx, sym::Iterator)
->>>>>>> 00e5e1b8
         && let Some(Constant::Int(0)) = ConstEvalCtxt::new(cx).eval_local(arg, expr.span.ctxt())
         && !is_lang_item_or_ctor(cx, def_id, LangItem::IteratorNext)
     {
