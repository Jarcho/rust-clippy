use super::implicit_clone::is_clone_like;
use super::unnecessary_iter_cloned::{self, is_into_iter};
use clippy_utils::diagnostics::span_lint_and_sugg;
use clippy_utils::source::snippet_opt;
use clippy_utils::ty::{
    contains_ty, get_associated_type, get_iterator_item_ty, implements_trait, is_copy, peel_mid_ty_refs,
};
use clippy_utils::{meets_msrv, msrvs};

use clippy_utils::{fn_def_id, get_parent_expr, is_diag_item_method, is_diag_trait_item};
use rustc_errors::Applicability;
use rustc_hir::{def_id::DefId, BorrowKind, Expr, ExprKind};
use rustc_lint::LateContext;
use rustc_middle::mir::Mutability;
use rustc_middle::ty::adjustment::{Adjust, Adjustment, OverloadedDeref};
use rustc_middle::ty::subst::{GenericArg, GenericArgKind, SubstsRef};
use rustc_middle::ty::{self, PredicateKind, ProjectionPredicate, TraitPredicate, Ty};
use rustc_semver::RustcVersion;
use rustc_span::{sym, Symbol};
use std::cmp::max;

use super::UNNECESSARY_TO_OWNED;

pub fn check<'tcx>(
    cx: &LateContext<'tcx>,
    expr: &'tcx Expr<'tcx>,
    method_name: Symbol,
    args: &'tcx [Expr<'tcx>],
<<<<<<< HEAD
    msrv: Option<&RustcVersion>,
=======
    msrv: Option<RustcVersion>,
>>>>>>> 6f26383f
) {
    if_chain! {
        if let Some(method_def_id) = cx.typeck_results().type_dependent_def_id(expr.hir_id);
        if let [receiver] = args;
        then {
            if is_cloned_or_copied(cx, method_name, method_def_id) {
                unnecessary_iter_cloned::check(cx, expr, method_name, receiver);
            } else if is_to_owned_like(cx, method_name, method_def_id) {
                // At this point, we know the call is of a `to_owned`-like function. The functions
                // `check_addr_of_expr` and `check_call_arg` determine whether the call is unnecessary
                // based on its context, that is, whether it is a referent in an `AddrOf` expression, an
                // argument in a `into_iter` call, or an argument in the call of some other function.
                if check_addr_of_expr(cx, expr, method_name, method_def_id, receiver) {
                    return;
                }
                if check_into_iter_call_arg(cx, expr, method_name, receiver, msrv) {
                    return;
                }
                check_other_call_arg(cx, expr, method_name, receiver);
            }
        }
    }
}

/// Checks whether `expr` is a referent in an `AddrOf` expression and, if so, determines whether its
/// call of a `to_owned`-like function is unnecessary.
#[allow(clippy::too_many_lines)]
fn check_addr_of_expr(
    cx: &LateContext<'_>,
    expr: &Expr<'_>,
    method_name: Symbol,
    method_def_id: DefId,
    receiver: &Expr<'_>,
) -> bool {
    if_chain! {
        if let Some(parent) = get_parent_expr(cx, expr);
        if let ExprKind::AddrOf(BorrowKind::Ref, Mutability::Not, _) = parent.kind;
        let adjustments = cx.typeck_results().expr_adjustments(parent).iter().collect::<Vec<_>>();
        if let
            // For matching uses of `Cow::from`
            [
                Adjustment {
                    kind: Adjust::Deref(None),
                    target: referent_ty,
                },
                Adjustment {
                    kind: Adjust::Borrow(_),
                    target: target_ty,
                },
            ]
            // For matching uses of arrays
            | [
                Adjustment {
                    kind: Adjust::Deref(None),
                    target: referent_ty,
                },
                Adjustment {
                    kind: Adjust::Borrow(_),
                    ..
                },
                Adjustment {
                    kind: Adjust::Pointer(_),
                    target: target_ty,
                },
            ]
            // For matching everything else
            | [
                Adjustment {
                    kind: Adjust::Deref(None),
                    target: referent_ty,
                },
                Adjustment {
                    kind: Adjust::Deref(Some(OverloadedDeref { .. })),
                    ..
                },
                Adjustment {
                    kind: Adjust::Borrow(_),
                    target: target_ty,
                },
            ] = adjustments[..];
        let receiver_ty = cx.typeck_results().expr_ty(receiver);
        let (target_ty, n_target_refs) = peel_mid_ty_refs(*target_ty);
        let (receiver_ty, n_receiver_refs) = peel_mid_ty_refs(receiver_ty);
        // Only flag cases satisfying at least one of the following three conditions:
        // * the referent and receiver types are distinct
        // * the referent/receiver type is a copyable array
        // * the method is `Cow::into_owned`
        // This restriction is to ensure there is no overlap between `redundant_clone` and this
        // lint. It also avoids the following false positive:
        //  https://github.com/rust-lang/rust-clippy/issues/8759
        //   Arrays are a bit of a corner case. Non-copyable arrays are handled by
        // `redundant_clone`, but copyable arrays are not.
        if *referent_ty != receiver_ty
            || (matches!(referent_ty.kind(), ty::Array(..)) && is_copy(cx, *referent_ty))
            || is_cow_into_owned(cx, method_name, method_def_id);
        if let Some(receiver_snippet) = snippet_opt(cx, receiver.span);
        then {
            if receiver_ty == target_ty && n_target_refs >= n_receiver_refs {
                span_lint_and_sugg(
                    cx,
                    UNNECESSARY_TO_OWNED,
                    parent.span,
                    &format!("unnecessary use of `{}`", method_name),
                    "use",
                    format!(
                        "{:&>width$}{}",
                        "",
                        receiver_snippet,
                        width = n_target_refs - n_receiver_refs
                    ),
                    Applicability::MachineApplicable,
                );
                return true;
            }
            if_chain! {
                if let Some(deref_trait_id) = cx.tcx.get_diagnostic_item(sym::Deref);
                if implements_trait(cx, receiver_ty, deref_trait_id, &[]);
                if get_associated_type(cx, receiver_ty, deref_trait_id, "Target") == Some(target_ty);
                then {
                    if n_receiver_refs > 0 {
                        span_lint_and_sugg(
                            cx,
                            UNNECESSARY_TO_OWNED,
                            parent.span,
                            &format!("unnecessary use of `{}`", method_name),
                            "use",
                            receiver_snippet,
                            Applicability::MachineApplicable,
                        );
                    } else {
                        span_lint_and_sugg(
                            cx,
                            UNNECESSARY_TO_OWNED,
                            expr.span.with_lo(receiver.span.hi()),
                            &format!("unnecessary use of `{}`", method_name),
                            "remove this",
                            String::new(),
                            Applicability::MachineApplicable,
                        );
                    }
                    return true;
                }
            }
            if_chain! {
                if let Some(as_ref_trait_id) = cx.tcx.get_diagnostic_item(sym::AsRef);
                if implements_trait(cx, receiver_ty, as_ref_trait_id, &[GenericArg::from(target_ty)]);
                then {
                    span_lint_and_sugg(
                        cx,
                        UNNECESSARY_TO_OWNED,
                        parent.span,
                        &format!("unnecessary use of `{}`", method_name),
                        "use",
                        format!("{}.as_ref()", receiver_snippet),
                        Applicability::MachineApplicable,
                    );
                    return true;
                }
            }
        }
    }
    false
}

/// Checks whether `expr` is an argument in an `into_iter` call and, if so, determines whether its
/// call of a `to_owned`-like function is unnecessary.
fn check_into_iter_call_arg(
    cx: &LateContext<'_>,
    expr: &Expr<'_>,
    method_name: Symbol,
    receiver: &Expr<'_>,
<<<<<<< HEAD
    msrv: Option<&RustcVersion>,
=======
    msrv: Option<RustcVersion>,
>>>>>>> 6f26383f
) -> bool {
    if_chain! {
        if let Some(parent) = get_parent_expr(cx, expr);
        if let Some(callee_def_id) = fn_def_id(cx, parent);
        if is_into_iter(cx, callee_def_id);
        if let Some(iterator_trait_id) = cx.tcx.get_diagnostic_item(sym::Iterator);
        let parent_ty = cx.typeck_results().expr_ty(parent);
        if implements_trait(cx, parent_ty, iterator_trait_id, &[]);
        if let Some(item_ty) = get_iterator_item_ty(cx, parent_ty);
        if let Some(receiver_snippet) = snippet_opt(cx, receiver.span);
        then {
            if unnecessary_iter_cloned::check_for_loop_iter(cx, parent, method_name, receiver, true) {
                return true;
            }
<<<<<<< HEAD
            let cloned_or_copied = if is_copy(cx, item_ty) && meets_msrv(msrv, &msrvs::ITERATOR_COPIED) { "copied" } else { "cloned" };
=======
            let cloned_or_copied = if is_copy(cx, item_ty) && meets_msrv(msrv, msrvs::ITERATOR_COPIED) {
                "copied"
            } else {
                "cloned"
            };
>>>>>>> 6f26383f
            // The next suggestion may be incorrect because the removal of the `to_owned`-like
            // function could cause the iterator to hold a reference to a resource that is used
            // mutably. See https://github.com/rust-lang/rust-clippy/issues/8148.
            span_lint_and_sugg(
                cx,
                UNNECESSARY_TO_OWNED,
                parent.span,
                &format!("unnecessary use of `{}`", method_name),
                "use",
                format!("{}.iter().{}()", receiver_snippet, cloned_or_copied),
                Applicability::MaybeIncorrect,
            );
            return true;
        }
    }
    false
}

/// Checks whether `expr` is an argument in a function call and, if so, determines whether its call
/// of a `to_owned`-like function is unnecessary.
fn check_other_call_arg<'tcx>(
    cx: &LateContext<'tcx>,
    expr: &'tcx Expr<'tcx>,
    method_name: Symbol,
    receiver: &'tcx Expr<'tcx>,
) -> bool {
    if_chain! {
        if let Some((maybe_call, maybe_arg)) = skip_addr_of_ancestors(cx, expr);
        if let Some((callee_def_id, call_substs, call_args)) = get_callee_substs_and_args(cx, maybe_call);
        let fn_sig = cx.tcx.fn_sig(callee_def_id).skip_binder();
        if let Some(i) = call_args.iter().position(|arg| arg.hir_id == maybe_arg.hir_id);
        if let Some(input) = fn_sig.inputs().get(i);
        let (input, n_refs) = peel_mid_ty_refs(*input);
        if let (trait_predicates, projection_predicates) = get_input_traits_and_projections(cx, callee_def_id, input);
        if let Some(sized_def_id) = cx.tcx.lang_items().sized_trait();
        if let [trait_predicate] = trait_predicates
            .iter()
            .filter(|trait_predicate| trait_predicate.def_id() != sized_def_id)
            .collect::<Vec<_>>()[..];
        if let Some(deref_trait_id) = cx.tcx.get_diagnostic_item(sym::Deref);
        if let Some(as_ref_trait_id) = cx.tcx.get_diagnostic_item(sym::AsRef);
        let receiver_ty = cx.typeck_results().expr_ty(receiver);
        // If the callee has type parameters, they could appear in `projection_predicate.ty` or the
        // types of `trait_predicate.trait_ref.substs`.
        if if trait_predicate.def_id() == deref_trait_id {
            if let [projection_predicate] = projection_predicates[..] {
                let normalized_ty =
                    cx.tcx
                        .subst_and_normalize_erasing_regions(call_substs, cx.param_env, projection_predicate.term);
                implements_trait(cx, receiver_ty, deref_trait_id, &[])
                    && get_associated_type(cx, receiver_ty, deref_trait_id, "Target")
                        .map_or(false, |ty| ty::Term::Ty(ty) == normalized_ty)
            } else {
                false
            }
        } else if trait_predicate.def_id() == as_ref_trait_id {
            let composed_substs = compose_substs(
                cx,
                &trait_predicate.trait_ref.substs.iter().skip(1).collect::<Vec<_>>()[..],
                call_substs,
            );
            implements_trait(cx, receiver_ty, as_ref_trait_id, &composed_substs)
        } else {
            false
        };
        // We can't add an `&` when the trait is `Deref` because `Target = &T` won't match
        // `Target = T`.
        if n_refs > 0 || is_copy(cx, receiver_ty) || trait_predicate.def_id() != deref_trait_id;
        let n_refs = max(n_refs, if is_copy(cx, receiver_ty) { 0 } else { 1 });
        // If the trait is `AsRef` and the input type variable `T` occurs in the output type, then
        // `T` must not be instantiated with a reference
        // (https://github.com/rust-lang/rust-clippy/issues/8507).
        if (n_refs == 0 && !receiver_ty.is_ref())
            || trait_predicate.def_id() != as_ref_trait_id
            || !contains_ty(fn_sig.output(), input);
        if let Some(receiver_snippet) = snippet_opt(cx, receiver.span);
        then {
            span_lint_and_sugg(
                cx,
                UNNECESSARY_TO_OWNED,
                maybe_arg.span,
                &format!("unnecessary use of `{}`", method_name),
                "use",
                format!("{:&>width$}{}", "", receiver_snippet, width = n_refs),
                Applicability::MachineApplicable,
            );
            return true;
        }
    }
    false
}

/// Walks an expression's ancestors until it finds a non-`AddrOf` expression. Returns the first such
/// expression found (if any) along with the immediately prior expression.
fn skip_addr_of_ancestors<'tcx>(
    cx: &LateContext<'tcx>,
    mut expr: &'tcx Expr<'tcx>,
) -> Option<(&'tcx Expr<'tcx>, &'tcx Expr<'tcx>)> {
    while let Some(parent) = get_parent_expr(cx, expr) {
        if let ExprKind::AddrOf(BorrowKind::Ref, Mutability::Not, _) = parent.kind {
            expr = parent;
        } else {
            return Some((parent, expr));
        }
    }
    None
}

/// Checks whether an expression is a function or method call and, if so, returns its `DefId`,
/// `Substs`, and arguments.
fn get_callee_substs_and_args<'tcx>(
    cx: &LateContext<'tcx>,
    expr: &'tcx Expr<'tcx>,
) -> Option<(DefId, SubstsRef<'tcx>, &'tcx [Expr<'tcx>])> {
    if_chain! {
        if let ExprKind::Call(callee, args) = expr.kind;
        let callee_ty = cx.typeck_results().expr_ty(callee);
        if let ty::FnDef(callee_def_id, _) = callee_ty.kind();
        then {
            let substs = cx.typeck_results().node_substs(callee.hir_id);
            return Some((*callee_def_id, substs, args));
        }
    }
    if_chain! {
        if let ExprKind::MethodCall(_, args, _) = expr.kind;
        if let Some(method_def_id) = cx.typeck_results().type_dependent_def_id(expr.hir_id);
        then {
            let substs = cx.typeck_results().node_substs(expr.hir_id);
            return Some((method_def_id, substs, args));
        }
    }
    None
}

/// Returns the `TraitPredicate`s and `ProjectionPredicate`s for a function's input type.
fn get_input_traits_and_projections<'tcx>(
    cx: &LateContext<'tcx>,
    callee_def_id: DefId,
    input: Ty<'tcx>,
) -> (Vec<TraitPredicate<'tcx>>, Vec<ProjectionPredicate<'tcx>>) {
    let mut trait_predicates = Vec::new();
    let mut projection_predicates = Vec::new();
    for (predicate, _) in cx.tcx.predicates_of(callee_def_id).predicates.iter() {
        // `substs` should have 1 + n elements. The first is the type on the left hand side of an
        // `as`. The remaining n are trait parameters.
        let is_input_substs = |substs: SubstsRef<'tcx>| {
            if_chain! {
                if let Some(arg) = substs.iter().next();
                if let GenericArgKind::Type(arg_ty) = arg.unpack();
                if arg_ty == input;
                then { true } else { false }
            }
        };
        match predicate.kind().skip_binder() {
            PredicateKind::Trait(trait_predicate) => {
                if is_input_substs(trait_predicate.trait_ref.substs) {
                    trait_predicates.push(trait_predicate);
                }
            },
            PredicateKind::Projection(projection_predicate) => {
                if is_input_substs(projection_predicate.projection_ty.substs) {
                    projection_predicates.push(projection_predicate);
                }
            },
            _ => {},
        }
    }
    (trait_predicates, projection_predicates)
}

/// Composes two substitutions by applying the latter to the types of the former.
fn compose_substs<'tcx>(
    cx: &LateContext<'tcx>,
    left: &[GenericArg<'tcx>],
    right: SubstsRef<'tcx>,
) -> Vec<GenericArg<'tcx>> {
    left.iter()
        .map(|arg| {
            if let GenericArgKind::Type(arg_ty) = arg.unpack() {
                let normalized_ty = cx.tcx.subst_and_normalize_erasing_regions(right, cx.param_env, arg_ty);
                GenericArg::from(normalized_ty)
            } else {
                *arg
            }
        })
        .collect()
}

/// Returns true if the named method is `Iterator::cloned` or `Iterator::copied`.
fn is_cloned_or_copied(cx: &LateContext<'_>, method_name: Symbol, method_def_id: DefId) -> bool {
    (method_name.as_str() == "cloned" || method_name.as_str() == "copied")
        && is_diag_trait_item(cx, method_def_id, sym::Iterator)
}

/// Returns true if the named method can be used to convert the receiver to its "owned"
/// representation.
fn is_to_owned_like(cx: &LateContext<'_>, method_name: Symbol, method_def_id: DefId) -> bool {
    is_clone_like(cx, &*method_name.as_str(), method_def_id)
        || is_cow_into_owned(cx, method_name, method_def_id)
        || is_to_string(cx, method_name, method_def_id)
}

/// Returns true if the named method is `Cow::into_owned`.
fn is_cow_into_owned(cx: &LateContext<'_>, method_name: Symbol, method_def_id: DefId) -> bool {
    method_name.as_str() == "into_owned" && is_diag_item_method(cx, method_def_id, sym::Cow)
}

/// Returns true if the named method is `ToString::to_string`.
fn is_to_string(cx: &LateContext<'_>, method_name: Symbol, method_def_id: DefId) -> bool {
    method_name.as_str() == "to_string" && is_diag_trait_item(cx, method_def_id, sym::ToString)
}<|MERGE_RESOLUTION|>--- conflicted
+++ resolved
@@ -26,11 +26,7 @@
     expr: &'tcx Expr<'tcx>,
     method_name: Symbol,
     args: &'tcx [Expr<'tcx>],
-<<<<<<< HEAD
-    msrv: Option<&RustcVersion>,
-=======
     msrv: Option<RustcVersion>,
->>>>>>> 6f26383f
 ) {
     if_chain! {
         if let Some(method_def_id) = cx.typeck_results().type_dependent_def_id(expr.hir_id);
@@ -202,11 +198,7 @@
     expr: &Expr<'_>,
     method_name: Symbol,
     receiver: &Expr<'_>,
-<<<<<<< HEAD
-    msrv: Option<&RustcVersion>,
-=======
     msrv: Option<RustcVersion>,
->>>>>>> 6f26383f
 ) -> bool {
     if_chain! {
         if let Some(parent) = get_parent_expr(cx, expr);
@@ -221,15 +213,11 @@
             if unnecessary_iter_cloned::check_for_loop_iter(cx, parent, method_name, receiver, true) {
                 return true;
             }
-<<<<<<< HEAD
-            let cloned_or_copied = if is_copy(cx, item_ty) && meets_msrv(msrv, &msrvs::ITERATOR_COPIED) { "copied" } else { "cloned" };
-=======
             let cloned_or_copied = if is_copy(cx, item_ty) && meets_msrv(msrv, msrvs::ITERATOR_COPIED) {
                 "copied"
             } else {
                 "cloned"
             };
->>>>>>> 6f26383f
             // The next suggestion may be incorrect because the removal of the `to_owned`-like
             // function could cause the iterator to hold a reference to a resource that is used
             // mutably. See https://github.com/rust-lang/rust-clippy/issues/8148.
