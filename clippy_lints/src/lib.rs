--- conflicted
+++ resolved
@@ -771,11 +771,7 @@
     store.register_late_pass(|_| Box::<useless_conversion::UselessConversion>::default());
     store.register_late_pass(|_| Box::new(implicit_hasher::ImplicitHasher));
     store.register_late_pass(|_| Box::new(fallible_impl_from::FallibleImplFrom));
-<<<<<<< HEAD
-    store.register_late_pass(|_| Box::<question_mark::QuestionMark>::default());
-=======
     store.register_late_pass(move |_| Box::new(question_mark::QuestionMark::new(msrv(), matches_for_let_else)));
->>>>>>> bafde543
     store.register_late_pass(|_| Box::new(question_mark_used::QuestionMarkUsed));
     store.register_early_pass(|| Box::new(suspicious_operation_groupings::SuspiciousOperationGroupings));
     store.register_late_pass(|_| Box::new(suspicious_trait_impl::SuspiciousImpl));
@@ -1060,14 +1056,11 @@
     let stack_size_threshold = conf.stack_size_threshold;
     store.register_late_pass(move |_| Box::new(large_stack_frames::LargeStackFrames::new(stack_size_threshold)));
     store.register_late_pass(|_| Box::new(single_range_in_vec_init::SingleRangeInVecInit));
-<<<<<<< HEAD
-=======
     store.register_late_pass(move |_| {
         Box::new(needless_pass_by_ref_mut::NeedlessPassByRefMut::new(
             avoid_breaking_exported_api,
         ))
     });
->>>>>>> bafde543
     store.register_late_pass(|_| Box::new(incorrect_impls::IncorrectImpls));
     store.register_late_pass(move |_| {
         Box::new(single_call_fn::SingleCallFn {
@@ -1084,10 +1077,7 @@
     store.register_late_pass(|_| Box::new(manual_range_patterns::ManualRangePatterns));
     store.register_early_pass(|| Box::new(visibility::Visibility));
     store.register_late_pass(move |_| Box::new(tuple_array_conversions::TupleArrayConversions { msrv: msrv() }));
-<<<<<<< HEAD
-=======
     store.register_late_pass(|_| Box::new(manual_float_methods::ManualFloatMethods));
->>>>>>> bafde543
     // add lints here, do not remove this comment, it's used in `new_lint`
 }
 
