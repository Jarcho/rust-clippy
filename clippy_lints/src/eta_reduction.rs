use clippy_utils::diagnostics::{span_lint_and_sugg, span_lint_and_then};
use clippy_utils::higher::VecArgs;
use clippy_utils::source::snippet_opt;
use clippy_utils::ty::get_type_diagnostic_name;
use clippy_utils::usage::{local_used_after_expr, local_used_in};
use clippy_utils::{get_path_from_caller_to_method_type, is_adjusted, path_to_local, path_to_local_id};
use rustc_errors::Applicability;
use rustc_hir::{BindingMode, Expr, ExprKind, FnRetTy, Param, PatKind, QPath, Safety, TyKind};
use rustc_infer::infer::TyCtxtInferExt;
use rustc_lint::{LateContext, LateLintPass};
use rustc_middle::ty::{
    self, Binder, ClosureKind, FnSig, GenericArg, GenericArgKind, List, Region, Ty, TypeVisitableExt, TypeckResults,
};
use rustc_session::declare_lint_pass;
use rustc_span::symbol::sym;
use rustc_target::spec::abi::Abi;
use rustc_trait_selection::error_reporting::InferCtxtErrorExt as _;

declare_clippy_lint! {
    /// ### What it does
    /// Checks for closures which just call another function where
    /// the function can be called directly. `unsafe` functions, calls where types
    /// get adjusted or where the callee is marked `#[track_caller]` are ignored.
    ///
    /// ### Why is this bad?
    /// Needlessly creating a closure adds code for no benefit
    /// and gives the optimizer more work.
    ///
    /// ### Known problems
    /// If creating the closure inside the closure has a side-
    /// effect then moving the closure creation out will change when that side-
    /// effect runs.
    /// See [#1439](https://github.com/rust-lang/rust-clippy/issues/1439) for more details.
    ///
    /// ### Example
    /// ```rust,ignore
    /// xs.map(|x| foo(x))
    /// ```
    ///
    /// Use instead:
    /// ```rust,ignore
    /// // where `foo(_)` is a plain function that takes the exact argument type of `x`.
    /// xs.map(foo)
    /// ```
    #[clippy::version = "pre 1.29.0"]
    pub REDUNDANT_CLOSURE,
    style,
    "redundant closures, i.e., `|a| foo(a)` (which can be written as just `foo`)"
}

declare_clippy_lint! {
    /// ### What it does
    /// Checks for closures which only invoke a method on the closure
    /// argument and can be replaced by referencing the method directly.
    ///
    /// ### Why is this bad?
    /// It's unnecessary to create the closure.
    ///
    /// ### Example
    /// ```rust,ignore
    /// Some('a').map(|s| s.to_uppercase());
    /// ```
    /// may be rewritten as
    /// ```rust,ignore
    /// Some('a').map(char::to_uppercase);
    /// ```
    #[clippy::version = "1.35.0"]
    pub REDUNDANT_CLOSURE_FOR_METHOD_CALLS,
    pedantic,
    "redundant closures for method calls"
}

declare_lint_pass!(EtaReduction => [REDUNDANT_CLOSURE, REDUNDANT_CLOSURE_FOR_METHOD_CALLS]);

impl<'tcx> LateLintPass<'tcx> for EtaReduction {
    fn check_expr(&mut self, cx: &LateContext<'tcx>, expr: &Expr<'tcx>) {
        if let ExprKind::MethodCall(_method, receiver, args, _) = expr.kind {
            for arg in args {
                check_clousure(cx, Some(receiver), arg);
            }
        }
        if let ExprKind::Call(func, args) = expr.kind {
            check_clousure(cx, None, func);
            for arg in args {
                check_clousure(cx, None, arg);
            }
        }
    }
}

#[allow(clippy::too_many_lines)]
fn check_clousure<'tcx>(cx: &LateContext<'tcx>, outer_receiver: Option<&Expr<'tcx>>, expr: &Expr<'tcx>) {
    let body = if let ExprKind::Closure(c) = expr.kind
        && c.fn_decl.inputs.iter().all(|ty| matches!(ty.kind, TyKind::Infer))
        && matches!(c.fn_decl.output, FnRetTy::DefaultReturn(_))
        && !expr.span.from_expansion()
    {
        cx.tcx.hir().body(c.body)
    } else {
        return;
    };

    if body.value.span.from_expansion() {
        if body.params.is_empty() {
            if let Some(VecArgs::Vec(&[])) = VecArgs::hir(cx, body.value) {
                // replace `|| vec![]` with `Vec::new`
                span_lint_and_sugg(
                    cx,
                    REDUNDANT_CLOSURE,
                    expr.span,
                    "redundant closure",
                    "replace the closure with `Vec::new`",
                    "std::vec::Vec::new".into(),
                    Applicability::MachineApplicable,
                );
            }
        }
        // skip `foo(|| macro!())`
        return;
    }

    if is_adjusted(cx, body.value) {
        return;
    }

    let typeck = cx.typeck_results();
    let closure = if let ty::Closure(_, closure_subs) = typeck.expr_ty(expr).kind() {
        closure_subs.as_closure()
    } else {
        return;
    };
    let closure_sig = cx.tcx.signature_unclosure(closure.sig(), Safety::Safe).skip_binder();
    match body.value.kind {
        ExprKind::Call(callee, args)
            if matches!(
                callee.kind,
                ExprKind::Path(QPath::Resolved(..) | QPath::TypeRelative(..))
            ) =>
        {
            let callee_ty_raw = typeck.expr_ty(callee);
            let callee_ty = callee_ty_raw.peel_refs();
<<<<<<< HEAD
            if matches!(type_diagnostic_name(cx, callee_ty), Some(sym::Arc | sym::Rc))
=======
            if matches!(get_type_diagnostic_name(cx, callee_ty), Some(sym::Arc | sym::Rc))
>>>>>>> 30e0b699
                || !check_inputs(typeck, body.params, None, args)
            {
                return;
            }
            let callee_ty_adjusted = typeck
                .expr_adjustments(callee)
                .last()
                .map_or(callee_ty, |a| a.target.peel_refs());

            let sig = match callee_ty_adjusted.kind() {
                ty::FnDef(def, _) => {
                    // Rewriting `x(|| f())` to `x(f)` where f is marked `#[track_caller]` moves the `Location`
                    if cx.tcx.has_attr(*def, sym::track_caller) {
                        return;
                    }

                    cx.tcx.fn_sig(def).skip_binder().skip_binder()
                },
<<<<<<< HEAD
                ty::FnPtr(sig_tys, hdr) => sig_tys.with(*hdr).skip_binder(),
=======
                ty::FnPtr(sig) => sig.skip_binder(),
>>>>>>> 30e0b699
                ty::Closure(_, subs) => cx
                    .tcx
                    .signature_unclosure(subs.as_closure().sig(), Safety::Safe)
                    .skip_binder(),
                _ => {
                    if typeck.type_dependent_def_id(body.value.hir_id).is_some()
                        && let subs = typeck.node_args(body.value.hir_id)
                        && let output = typeck.expr_ty(body.value)
                        && let ty::Tuple(tys) = *subs.type_at(1).kind()
                    {
                        cx.tcx.mk_fn_sig(tys, output, false, Safety::Safe, Abi::Rust)
                    } else {
                        return;
                    }
                },
            };
            if let Some(outer) = outer_receiver
                && ty_has_static(sig.output())
                && let generic_args = typeck.node_args(outer.hir_id)
                // HACK: Given a closure in `T.method(|| f())`, where `fn f() -> U where U: 'static`, `T.method(f)`
                // will succeed iff `T: 'static`. But the region of `T` is always erased by `typeck.expr_ty()` when
                // T is a generic type. For example, return type of `Option<String>::as_deref()` is a generic.
                // So we have a hack like this.
                && generic_args.len() > 0
            {
                return;
            }
            if check_sig(closure_sig, sig)
                && let generic_args = typeck.node_args(callee.hir_id)
                // Given some trait fn `fn f() -> ()` and some type `T: Trait`, `T::f` is not
                // `'static` unless `T: 'static`. The cast `T::f as fn()` will, however, result
                // in a type which is `'static`.
                // For now ignore all callee types which reference a type parameter.
                && !generic_args.types().any(|t| matches!(t.kind(), ty::Param(_)))
            {
                span_lint_and_then(cx, REDUNDANT_CLOSURE, expr.span, "redundant closure", |diag| {
                    if let Some(mut snippet) = snippet_opt(cx, callee.span) {
                        if path_to_local(callee).map_or(false, |l| {
                            // FIXME: Do we really need this `local_used_in` check?
                            // Isn't it checking something like... `callee(callee)`?
                            // If somehow this check is needed, add some test for it,
                            // 'cuz currently nothing changes after deleting this check.
                            local_used_in(cx, l, args) || local_used_after_expr(cx, l, expr)
                        }) {
                            match cx.tcx.infer_ctxt().build().err_ctxt().type_implements_fn_trait(
                                cx.param_env,
                                Binder::bind_with_vars(callee_ty_adjusted, List::empty()),
                                ty::PredicatePolarity::Positive,
                            ) {
                                // Mutable closure is used after current expr; we cannot consume it.
                                Ok((ClosureKind::FnMut, _)) => snippet = format!("&mut {snippet}"),
                                Ok((ClosureKind::Fn, _)) if !callee_ty_raw.is_ref() => {
                                    snippet = format!("&{snippet}");
                                },
                                _ => (),
                            }
                        }
                        diag.span_suggestion(
                            expr.span,
                            "replace the closure with the function itself",
                            snippet,
                            Applicability::MachineApplicable,
                        );
                    }
                });
            }
        },
        ExprKind::MethodCall(path, self_, args, _) if check_inputs(typeck, body.params, Some(self_), args) => {
            if let Some(method_def_id) = typeck.type_dependent_def_id(body.value.hir_id)
                && !cx.tcx.has_attr(method_def_id, sym::track_caller)
                && check_sig(closure_sig, cx.tcx.fn_sig(method_def_id).skip_binder().skip_binder())
            {
                span_lint_and_then(
                    cx,
                    REDUNDANT_CLOSURE_FOR_METHOD_CALLS,
                    expr.span,
                    "redundant closure",
                    |diag| {
                        let args = typeck.node_args(body.value.hir_id);
                        let caller = self_.hir_id.owner.def_id;
                        let type_name = get_path_from_caller_to_method_type(cx.tcx, caller, method_def_id, args);
                        diag.span_suggestion(
                            expr.span,
                            "replace the closure with the method itself",
                            format!("{}::{}", type_name, path.ident.name),
                            Applicability::MachineApplicable,
                        );
                    },
                );
            }
        },
        _ => (),
    }
}

fn check_inputs(
    typeck: &TypeckResults<'_>,
    params: &[Param<'_>],
    self_arg: Option<&Expr<'_>>,
    args: &[Expr<'_>],
) -> bool {
    params.len() == self_arg.map_or(0, |_| 1) + args.len()
        && params.iter().zip(self_arg.into_iter().chain(args)).all(|(p, arg)| {
            matches!(
                p.pat.kind,
                PatKind::Binding(BindingMode::NONE, id, _, None)
                if path_to_local_id(arg, id)
            )
            // Only allow adjustments which change regions (i.e. re-borrowing).
            && typeck
                .expr_adjustments(arg)
                .last()
                .map_or(true, |a| a.target == typeck.expr_ty(arg))
        })
}

fn check_sig<'tcx>(closure_sig: FnSig<'tcx>, call_sig: FnSig<'tcx>) -> bool {
    call_sig.safety == Safety::Safe && !has_late_bound_to_non_late_bound_regions(closure_sig, call_sig)
}

/// This walks through both signatures and checks for any time a late-bound region is expected by an
/// `impl Fn` type, but the target signature does not have a late-bound region in the same position.
///
/// This is needed because rustc is unable to late bind early-bound regions in a function signature.
fn has_late_bound_to_non_late_bound_regions(from_sig: FnSig<'_>, to_sig: FnSig<'_>) -> bool {
    fn check_region(from_region: Region<'_>, to_region: Region<'_>) -> bool {
        from_region.is_bound() && !to_region.is_bound()
    }

    fn check_subs(from_subs: &[GenericArg<'_>], to_subs: &[GenericArg<'_>]) -> bool {
        if from_subs.len() != to_subs.len() {
            return true;
        }
        for (from_arg, to_arg) in to_subs.iter().zip(from_subs) {
            match (from_arg.unpack(), to_arg.unpack()) {
                (GenericArgKind::Lifetime(from_region), GenericArgKind::Lifetime(to_region)) => {
                    if check_region(from_region, to_region) {
                        return true;
                    }
                },
                (GenericArgKind::Type(from_ty), GenericArgKind::Type(to_ty)) => {
                    if check_ty(from_ty, to_ty) {
                        return true;
                    }
                },
                (GenericArgKind::Const(_), GenericArgKind::Const(_)) => (),
                _ => return true,
            }
        }
        false
    }

    fn check_ty(from_ty: Ty<'_>, to_ty: Ty<'_>) -> bool {
        match (from_ty.kind(), to_ty.kind()) {
            (&ty::Adt(_, from_subs), &ty::Adt(_, to_subs)) => check_subs(from_subs, to_subs),
            (&ty::Array(from_ty, _), &ty::Array(to_ty, _)) | (&ty::Slice(from_ty), &ty::Slice(to_ty)) => {
                check_ty(from_ty, to_ty)
            },
            (&ty::Ref(from_region, from_ty, _), &ty::Ref(to_region, to_ty, _)) => {
                check_region(from_region, to_region) || check_ty(from_ty, to_ty)
            },
            (&ty::Tuple(from_tys), &ty::Tuple(to_tys)) => {
                from_tys.len() != to_tys.len()
                    || from_tys
                        .iter()
                        .zip(to_tys)
                        .any(|(from_ty, to_ty)| check_ty(from_ty, to_ty))
            },
            _ => from_ty.has_bound_regions(),
        }
    }

    assert!(from_sig.inputs_and_output.len() == to_sig.inputs_and_output.len());
    from_sig
        .inputs_and_output
        .iter()
        .zip(to_sig.inputs_and_output)
        .any(|(from_ty, to_ty)| check_ty(from_ty, to_ty))
}

fn ty_has_static(ty: Ty<'_>) -> bool {
    ty.walk()
        .any(|arg| matches!(arg.unpack(), GenericArgKind::Lifetime(re) if re.is_static()))
}<|MERGE_RESOLUTION|>--- conflicted
+++ resolved
@@ -139,11 +139,7 @@
         {
             let callee_ty_raw = typeck.expr_ty(callee);
             let callee_ty = callee_ty_raw.peel_refs();
-<<<<<<< HEAD
-            if matches!(type_diagnostic_name(cx, callee_ty), Some(sym::Arc | sym::Rc))
-=======
             if matches!(get_type_diagnostic_name(cx, callee_ty), Some(sym::Arc | sym::Rc))
->>>>>>> 30e0b699
                 || !check_inputs(typeck, body.params, None, args)
             {
                 return;
@@ -162,11 +158,7 @@
 
                     cx.tcx.fn_sig(def).skip_binder().skip_binder()
                 },
-<<<<<<< HEAD
                 ty::FnPtr(sig_tys, hdr) => sig_tys.with(*hdr).skip_binder(),
-=======
-                ty::FnPtr(sig) => sig.skip_binder(),
->>>>>>> 30e0b699
                 ty::Closure(_, subs) => cx
                     .tcx
                     .signature_unclosure(subs.as_closure().sig(), Safety::Safe)
