--- conflicted
+++ resolved
@@ -2,7 +2,7 @@
 use clippy_utils::source::snippet_with_applicability;
 use clippy_utils::{is_none_arm, is_res_lang_ctor, path_res, peel_blocks};
 use rustc_errors::Applicability;
-use rustc_hir::{Arm, BindingMode, ByRef, Expr, ExprKind, LangItem, Mutability, PatExpr, PatExprKind, PatKind, QPath};
+use rustc_hir::{Arm, BindingMode, ByRef, Expr, ExprKind, LangItem, Mutability, PatKind, QPath};
 use rustc_lint::LateContext;
 use rustc_middle::ty;
 
@@ -55,17 +55,6 @@
     }
 }
 
-<<<<<<< HEAD
-// Checks if arm has the form `None => None`
-fn is_none_arm(cx: &LateContext<'_>, arm: &Arm<'_>) -> bool {
-    matches!(
-        arm.pat.kind,
-        PatKind::Expr(PatExpr { kind: PatExprKind::Path(qpath), .. }) if is_res_lang_ctor(cx, cx.qpath_res(qpath, arm.pat.hir_id), LangItem::OptionNone)
-    )
-}
-
-=======
->>>>>>> 660d8610
 // Checks if arm has the form `Some(ref v) => Some(v)` (checks for `ref` and `ref mut`)
 fn is_ref_some_arm(cx: &LateContext<'_>, arm: &Arm<'_>) -> Option<Mutability> {
     if let PatKind::TupleStruct(ref qpath, [first_pat, ..], _) = arm.pat.kind
