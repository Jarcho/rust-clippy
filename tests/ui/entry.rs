//@needs-asm-support

#![allow(unused, clippy::needless_pass_by_value, clippy::collapsible_if)]
#![warn(clippy::map_entry)]

use std::arch::asm;
use std::collections::HashMap;
use std::hash::Hash;

macro_rules! m {
    ($e:expr) => {{ $e }};
}

macro_rules! insert {
    ($map:expr, $key:expr, $val:expr) => {
        $map.insert($key, $val)
    };
}

fn foo() {}

fn hash_map<K: Eq + Hash + Copy, V: Copy>(m: &mut HashMap<K, V>, m2: &mut HashMap<K, V>, k: K, k2: K, v: V, v2: V) {
    // or_insert(v)
    if !m.contains_key(&k) {
        //~^ map_entry
        m.insert(k, v);
    }

    // semicolon on insert, use or_insert_with(..)
    if !m.contains_key(&k) {
        //~^ map_entry
        if true {
            m.insert(k, v);
        } else {
            m.insert(k, v2);
        }
    }

    // semicolon on if, use or_insert_with(..)
    if !m.contains_key(&k) {
        //~^ map_entry
        if true {
            m.insert(k, v)
        } else {
            m.insert(k, v2)
        };
    }

    // early return, use if let
    if !m.contains_key(&k) {
        //~^ map_entry
        if true {
            m.insert(k, v);
        } else {
            m.insert(k, v2);
            return;
        }
    }

    // use or_insert_with(..)
    if !m.contains_key(&k) {
        //~^ map_entry
        foo();
        m.insert(k, v);
    }

    // semicolon on insert and match, use or_insert_with(..)
    if !m.contains_key(&k) {
        //~^ map_entry
        match 0 {
            1 if true => {
                m.insert(k, v);
            },
            _ => {
                m.insert(k, v2);
            },
        };
    }

    // one branch doesn't insert, use if let
    if !m.contains_key(&k) {
        //~^ map_entry
        match 0 {
            0 => foo(),
            _ => {
                m.insert(k, v2);
            },
        };
    }

    // use or_insert_with
    if !m.contains_key(&k) {
        //~^ map_entry
        foo();
        match 0 {
            0 if false => {
                m.insert(k, v);
            },
            1 => {
                foo();
                m.insert(k, v);
            },
            2 | 3 => {
                for _ in 0..2 {
                    foo();
                }
                if true {
                    m.insert(k, v);
                } else {
                    m.insert(k, v2);
                };
            },
            _ => {
                m.insert(k, v2);
            },
        }
    }

    // ok, insert in loop
    if !m.contains_key(&k) {
        for _ in 0..2 {
            m.insert(k, v);
        }
    }

    // macro_expansion test, use or_insert(..)
    if !m.contains_key(&m!(k)) {
        //~^ map_entry
        m.insert(m!(k), m!(v));
    }

    // ok, map used before insertion
    if !m.contains_key(&k) {
        let _ = m.len();
        m.insert(k, v);
    }

    // ok, inline asm
    if !m.contains_key(&k) {
        unsafe { asm!("nop") }
        m.insert(k, v);
    }

    // ok, different keys.
    if !m.contains_key(&k) {
        m.insert(k2, v);
    }

    // ok, different maps
    if !m.contains_key(&k) {
        m2.insert(k, v);
    }

    // ok, insert in macro
    if !m.contains_key(&k) {
        insert!(m, k, v);
    }

    // or_insert_with. Partial move of a local declared in the closure is ok.
    if !m.contains_key(&k) {
        //~^ map_entry
        let x = (String::new(), String::new());
        let _ = x.0;
        m.insert(k, v);
    }
}

// Issue 10331
// do not suggest a bad expansion because the compiler unrolls the first
// occurrence of the loop
pub fn issue_10331() {
    let mut m = HashMap::new();
    let mut i = 0;
    let mut x = 0;
    while !m.contains_key(&x) {
        m.insert(x, i);
        i += 1;
        x += 1;
    }
}

/// Issue 11935
/// Do not suggest using entries if the map is used inside the `insert` expression.
pub fn issue_11935() {
    let mut counts: HashMap<u64, u64> = HashMap::new();
    if !counts.contains_key(&1) {
        counts.insert(1, 1);
    } else {
        counts.insert(1, counts.get(&1).unwrap() + 1);
    }
}

fn issue12489(map: &mut HashMap<u64, u64>) -> Option<()> {
    if !map.contains_key(&1) {
        //~^ map_entry
        let Some(1) = Some(2) else {
            return None;
        };
        map.insert(1, 42);
    }
    Some(())
}

mod issue13934 {
    use std::collections::HashMap;

    struct Member {}

    pub struct Foo {
        members: HashMap<u8, Member>,
    }

    impl Foo {
        pub fn should_also_not_cause_lint(&mut self, input: u8) {
            if self.members.contains_key(&input) {
                todo!();
            } else {
                self.other();
                self.members.insert(input, Member {});
            }
        }

        fn other(&self) {}
    }
}

fn issue11976() {
    let mut hashmap = std::collections::HashMap::new();
    if !hashmap.contains_key(&0) {
        let _ = || hashmap.get(&0);
        hashmap.insert(0, 0);
    }
}

mod issue14449 {
    use std::collections::BTreeMap;

    pub struct Meow {
        map: BTreeMap<String, String>,
    }

    impl Meow {
        fn pet(&self, _key: &str, _v: u32) -> u32 {
            42
        }
    }

    pub fn f(meow: &Meow, x: String) {
        if meow.map.contains_key(&x) {
            let _ = meow.pet(&x, 1);
        } else {
            let _ = meow.pet(&x, 0);
        }
    }
}

// Don't suggest when it would cause `MutexGuard` to be held across an await point.
mod issue_16173 {
    use std::collections::HashMap;
    use std::sync::Mutex;

    async fn f() {}

    async fn foo() {
        let mu_map = Mutex::new(HashMap::new());
        if !mu_map.lock().unwrap().contains_key(&0) {
            f().await;
            mu_map.lock().unwrap().insert(0, 0);
        }

        if mu_map.lock().unwrap().contains_key(&1) {
            todo!();
        } else {
            mu_map.lock().unwrap().insert(1, 42);
            todo!();
            f().await;
        }
    }
}

<<<<<<< HEAD
fn main() {}
=======
fn main() {}

fn issue15781(m: &mut std::collections::HashMap<i32, i32>, k: i32, v: i32) {
    fn very_important_fn() {}
    if !m.contains_key(&k) {
        //~^ map_entry
        #[cfg(test)]
        very_important_fn();
        m.insert(k, v);
    }
}
>>>>>>> 03dd624c
<|MERGE_RESOLUTION|>--- conflicted
+++ resolved
@@ -278,9 +278,6 @@
     }
 }
 
-<<<<<<< HEAD
-fn main() {}
-=======
 fn main() {}
 
 fn issue15781(m: &mut std::collections::HashMap<i32, i32>, k: i32, v: i32) {
@@ -291,5 +288,4 @@
         very_important_fn();
         m.insert(k, v);
     }
-}
->>>>>>> 03dd624c
+}