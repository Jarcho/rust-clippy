error: redundant closure
  --> tests/ui/eta.rs:34:27
   |
LL |     let a = Some(1u8).map(|a| foo(a));
   |                           ^^^^^^^^^^ help: replace the closure with the function itself: `foo`
   |
   = note: `-D clippy::redundant-closure` implied by `-D warnings`
   = help: to override `-D warnings` add `#[allow(clippy::redundant_closure)]`

error: redundant closure
  --> tests/ui/eta.rs:39:40
   |
LL |     let _: Option<Vec<u8>> = true.then(|| vec![]); // special case vec!
   |                                        ^^^^^^^^^ help: replace the closure with `Vec::new`: `std::vec::Vec::new`

error: redundant closure
  --> tests/ui/eta.rs:42:35
   |
LL |     let d = Some(1u8).map(|a| foo((|b| foo2(b))(a))); //is adjusted?
   |                                   ^^^^^^^^^^^^^ help: replace the closure with the function itself: `foo2`

error: redundant closure
  --> tests/ui/eta.rs:45:26
   |
LL |     all(&[1, 2, 3], &&2, |x, y| below(x, y)); //is adjusted
   |                          ^^^^^^^^^^^^^^^^^^ help: replace the closure with the function itself: `below`

error: redundant closure
  --> tests/ui/eta.rs:54:27
   |
LL |     let e = Some(1u8).map(|a| generic(a));
   |                           ^^^^^^^^^^^^^^ help: replace the closure with the function itself: `generic`

error: redundant closure
  --> tests/ui/eta.rs:107:51
   |
LL |     let e = Some(TestStruct { some_ref: &i }).map(|a| a.foo());
   |                                                   ^^^^^^^^^^^ help: replace the closure with the method itself: `TestStruct::foo`
   |
   = note: `-D clippy::redundant-closure-for-method-calls` implied by `-D warnings`
   = help: to override `-D warnings` add `#[allow(clippy::redundant_closure_for_method_calls)]`

error: redundant closure
  --> tests/ui/eta.rs:109:51
   |
LL |     let e = Some(TestStruct { some_ref: &i }).map(|a| a.trait_foo());
   |                                                   ^^^^^^^^^^^^^^^^^ help: replace the closure with the method itself: `TestTrait::trait_foo`

error: redundant closure
  --> tests/ui/eta.rs:112:42
   |
LL |     let e = Some(&mut vec![1, 2, 3]).map(|v| v.clear());
   |                                          ^^^^^^^^^^^^^ help: replace the closure with the method itself: `std::vec::Vec::clear`

error: redundant closure
  --> tests/ui/eta.rs:117:29
   |
LL |     let e = Some("str").map(|s| s.to_string());
   |                             ^^^^^^^^^^^^^^^^^ help: replace the closure with the method itself: `std::string::ToString::to_string`

error: redundant closure
  --> tests/ui/eta.rs:119:27
   |
LL |     let e = Some('a').map(|s| s.to_uppercase());
   |                           ^^^^^^^^^^^^^^^^^^^^ help: replace the closure with the method itself: `char::to_uppercase`

error: redundant closure
  --> tests/ui/eta.rs:122:65
   |
LL |     let e: std::vec::Vec<char> = vec!['a', 'b', 'c'].iter().map(|c| c.to_ascii_uppercase()).collect();
   |                                                                 ^^^^^^^^^^^^^^^^^^^^^^^^^^ help: replace the closure with the method itself: `char::to_ascii_uppercase`

error: redundant closure
  --> tests/ui/eta.rs:139:23
   |
LL |         let _ = x.map(|x| x.parse::<i16>());
   |                       ^^^^^^^^^^^^^^^^^^^^ help: replace the closure with the method itself: `str::parse::<i16>`

error: redundant closure
  --> tests/ui/eta.rs:192:22
   |
LL |     requires_fn_once(|| x());
   |                      ^^^^^^ help: replace the closure with the function itself: `x`

error: redundant closure
  --> tests/ui/eta.rs:200:27
   |
LL |     let a = Some(1u8).map(|a| foo_ptr(a));
   |                           ^^^^^^^^^^^^^^ help: replace the closure with the function itself: `foo_ptr`

error: redundant closure
  --> tests/ui/eta.rs:206:27
   |
LL |     let a = Some(1u8).map(|a| closure(a));
   |                           ^^^^^^^^^^^^^^ help: replace the closure with the function itself: `closure`

error: redundant closure
  --> tests/ui/eta.rs:239:28
   |
LL |     x.into_iter().for_each(|x| add_to_res(x));
   |                            ^^^^^^^^^^^^^^^^^ help: replace the closure with the function itself: `&mut add_to_res`

error: redundant closure
  --> tests/ui/eta.rs:241:28
   |
LL |     y.into_iter().for_each(|x| add_to_res(x));
   |                            ^^^^^^^^^^^^^^^^^ help: replace the closure with the function itself: `&mut add_to_res`

error: redundant closure
  --> tests/ui/eta.rs:243:28
   |
LL |     z.into_iter().for_each(|x| add_to_res(x));
   |                            ^^^^^^^^^^^^^^^^^ help: replace the closure with the function itself: `add_to_res`

error: redundant closure
  --> tests/ui/eta.rs:251:21
   |
LL |         Some(1).map(|n| closure(n));
   |                     ^^^^^^^^^^^^^^ help: replace the closure with the function itself: `&mut closure`

error: redundant closure
  --> tests/ui/eta.rs:256:21
   |
LL |         Some(1).map(|n| in_loop(n));
   |                     ^^^^^^^^^^^^^^ help: replace the closure with the function itself: `in_loop`

error: redundant closure
  --> tests/ui/eta.rs:350:18
   |
LL |     takes_fn_mut(|| f());
   |                  ^^^^^^ help: replace the closure with the function itself: `&mut f`

error: redundant closure
  --> tests/ui/eta.rs:354:19
   |
LL |     takes_fn_once(|| f());
   |                   ^^^^^^ help: replace the closure with the function itself: `&mut f`

error: redundant closure
  --> tests/ui/eta.rs:359:26
   |
LL |     move || takes_fn_mut(|| f_used_once())
   |                          ^^^^^^^^^^^^^^^^ help: replace the closure with the function itself: `&mut f_used_once`

error: redundant closure
  --> tests/ui/eta.rs:372:19
   |
LL |     array_opt.map(|a| a.as_slice());
   |                   ^^^^^^^^^^^^^^^^ help: replace the closure with the method itself: `<[u8; 3]>::as_slice`

error: redundant closure
  --> tests/ui/eta.rs:376:19
   |
LL |     slice_opt.map(|s| s.len());
   |                   ^^^^^^^^^^^ help: replace the closure with the method itself: `<[u8]>::len`

error: redundant closure
  --> tests/ui/eta.rs:380:17
   |
LL |     ptr_opt.map(|p| p.is_null());
   |                 ^^^^^^^^^^^^^^^ help: replace the closure with the method itself: `<*const usize>::is_null`

error: redundant closure
  --> tests/ui/eta.rs:385:17
   |
LL |     dyn_opt.map(|d| d.method_on_dyn());
   |                 ^^^^^^^^^^^^^^^^^^^^^ help: replace the closure with the method itself: `<dyn TestTrait>::method_on_dyn`

error: redundant closure
  --> tests/ui/eta.rs:446:19
   |
LL |     let _ = f(&0, |x, y| f2(x, y));
   |                   ^^^^^^^^^^^^^^^ help: replace the closure with the function itself: `f2`

error: redundant closure
  --> tests/ui/eta.rs:475:22
   |
LL |             test.map(|t| t.method())
   |                      ^^^^^^^^^^^^^^ help: replace the closure with the method itself: `Test::method`

error: redundant closure
  --> tests/ui/eta.rs:480:22
   |
LL |             test.map(|t| t.method())
   |                      ^^^^^^^^^^^^^^ help: replace the closure with the method itself: `super::Outer::method`

error: redundant closure
  --> tests/ui/eta.rs:494:18
   |
LL |         test.map(|t| t.method())
   |                  ^^^^^^^^^^^^^^ help: replace the closure with the method itself: `test_mod::Test::method`

error: redundant closure
  --> tests/ui/eta.rs:502:30
   |
LL |                     test.map(|t| t.method())
   |                              ^^^^^^^^^^^^^^ help: replace the closure with the method itself: `crate::issue_10854::d::Test::method`

error: redundant closure
  --> tests/ui/eta.rs:522:38
   |
LL |         let x = Box::new(|| None.map(|x| f(x)));
   |                                      ^^^^^^^^ help: replace the closure with the function itself: `&f`

error: redundant closure
  --> tests/ui/eta.rs:527:38
   |
LL |         let x = Box::new(|| None.map(|x| f(x)));
   |                                      ^^^^^^^^ help: replace the closure with the function itself: `f`

error: redundant closure
  --> tests/ui/eta.rs:545:35
   |
LL |         let _field = bind.or_else(|| get_default()).unwrap();
   |                                   ^^^^^^^^^^^^^^^^ help: replace the closure with the function itself: `get_default`

error: redundant closure
<<<<<<< HEAD
  --> tests/ui/eta.rs:588:14
=======
  --> tests/ui/eta.rs:592:16
   |
LL |     accepts_fn(|| f());
   |                ^^^^^^ help: replace the closure with the function itself: `**f`

error: redundant closure
  --> tests/ui/eta.rs:596:16
   |
LL |     accepts_fn(|| g());
   |                ^^^^^^ help: replace the closure with the function itself: `g`

error: redundant closure
  --> tests/ui/eta.rs:609:16
   |
LL |     accepts_fn(|| b());
   |                ^^^^^^ help: replace the closure with the function itself: `***b`

error: redundant closure
  --> tests/ui/eta.rs:633:14
>>>>>>> 5ac96576
   |
LL |         .map(|n| MyError::A(n))
   |              ^^^^^^^^^^^^^^^^^ help: replace the closure with the tuple variant itself: `MyError::A`

error: redundant closure
<<<<<<< HEAD
  --> tests/ui/eta.rs:585:14
=======
  --> tests/ui/eta.rs:630:14
>>>>>>> 5ac96576
   |
LL |         .map(|n| S(n))
   |              ^^^^^^^^ help: replace the closure with the tuple struct itself: `S`

error: redundant closure
<<<<<<< HEAD
  --> tests/ui/eta.rs:582:14
=======
  --> tests/ui/eta.rs:627:14
>>>>>>> 5ac96576
   |
LL |         .map(|n| g(n))
   |              ^^^^^^^^ help: replace the closure with the function itself: `g`

error: redundant closure
<<<<<<< HEAD
  --> tests/ui/eta.rs:579:14
=======
  --> tests/ui/eta.rs:624:14
>>>>>>> 5ac96576
   |
LL |         .map(|n| f(n))
   |              ^^^^^^^^ help: replace the closure with the function itself: `f`

<<<<<<< HEAD
error: aborting due to 39 previous errors
=======
error: aborting due to 42 previous errors
>>>>>>> 5ac96576
<|MERGE_RESOLUTION|>--- conflicted
+++ resolved
@@ -215,9 +215,6 @@
    |                                   ^^^^^^^^^^^^^^^^ help: replace the closure with the function itself: `get_default`
 
 error: redundant closure
-<<<<<<< HEAD
-  --> tests/ui/eta.rs:588:14
-=======
   --> tests/ui/eta.rs:592:16
    |
 LL |     accepts_fn(|| f());
@@ -237,43 +234,26 @@
 
 error: redundant closure
   --> tests/ui/eta.rs:633:14
->>>>>>> 5ac96576
    |
 LL |         .map(|n| MyError::A(n))
    |              ^^^^^^^^^^^^^^^^^ help: replace the closure with the tuple variant itself: `MyError::A`
 
 error: redundant closure
-<<<<<<< HEAD
-  --> tests/ui/eta.rs:585:14
-=======
   --> tests/ui/eta.rs:630:14
->>>>>>> 5ac96576
    |
 LL |         .map(|n| S(n))
    |              ^^^^^^^^ help: replace the closure with the tuple struct itself: `S`
 
 error: redundant closure
-<<<<<<< HEAD
-  --> tests/ui/eta.rs:582:14
-=======
   --> tests/ui/eta.rs:627:14
->>>>>>> 5ac96576
    |
 LL |         .map(|n| g(n))
    |              ^^^^^^^^ help: replace the closure with the function itself: `g`
 
 error: redundant closure
-<<<<<<< HEAD
-  --> tests/ui/eta.rs:579:14
-=======
   --> tests/ui/eta.rs:624:14
->>>>>>> 5ac96576
    |
 LL |         .map(|n| f(n))
    |              ^^^^^^^^ help: replace the closure with the function itself: `f`
 
-<<<<<<< HEAD
-error: aborting due to 39 previous errors
-=======
 error: aborting due to 42 previous errors
->>>>>>> 5ac96576
