--- conflicted
+++ resolved
@@ -736,8 +736,6 @@
     };
 }
 
-<<<<<<< HEAD
-=======
 struct Foo<'a>(&'a Vec<u32>);
 
 impl<'a> Foo<'a> {
@@ -803,5 +801,4 @@
     }
 }
 
->>>>>>> da4b2127
 fn main() {}