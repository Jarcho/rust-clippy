[relabel]
allow-unauthenticated = [
    "A-*", "C-*", "E-*", "I-*", "L-*", "P-*", "S-*", "T-*",
    "good first issue", "beta-nominated"
]

# Allows shortcuts like `@rustbot ready`
#
# See https://forge.rust-lang.org/triagebot/shortcuts.html
[shortcut]

[merge-conflicts]

[note]

[close]

[transfer]

[issue-links]

[mentions."clippy_lints/src/doc"]
cc = ["@notriddle"]

# Have rustbot inform users about the *No Merge Policy*
[no-merges]
exclude_titles = ["Rustup"] # exclude syncs from rust-lang/rust
labels = ["has-merge-commits", "S-waiting-on-author"]

[review-requested]
# Those labels are removed when PR author requests a review from an assignee
remove_labels = ["S-waiting-on-author"]
# Those labels are added when PR author requests a review from an assignee
add_labels = ["S-waiting-on-review"]

[review-submitted]
# These labels are removed when a review is submitted.
review_labels = ["S-waiting-on-review"]
# This label is added when a review is submitted.
reviewed_label = "S-waiting-on-author"

[autolabel."S-waiting-on-review"]
new_pr = true

[autolabel."needs-fcp"]
trigger_files = ["clippy_lints/src/declared_lints.rs"]

[concern]
# These labels are set when there are unresolved concerns, removed otherwise
labels = ["S-waiting-on-concerns"]

# Show differences when a PR is rebased
[range-diff]

# Amend a review to include a link to what was changed since the review
[review-changes-since]

[assign]
contributing_url = "https://github.com/rust-lang/rust-clippy/blob/master/CONTRIBUTING.md"
users_on_vacation = [
    "matthiaskrgr",
    "Manishearth",
    "Alexendoo",
    "y21",
    "blyxyas",
<<<<<<< HEAD
=======
    "samueltardieu",
>>>>>>> 03dd624c
]

[assign.owners]
"/.github" = ["@flip1995"]
"/triagebot.toml" = ["@flip1995"]
"/book" = ["@flip1995"]
"*" = [
    "@Manishearth",
    "@llogiq",
    "@Alexendoo",
    "@dswij",
    "@Jarcho",
    "@y21",
    "@samueltardieu",
]<|MERGE_RESOLUTION|>--- conflicted
+++ resolved
@@ -63,10 +63,7 @@
     "Alexendoo",
     "y21",
     "blyxyas",
-<<<<<<< HEAD
-=======
     "samueltardieu",
->>>>>>> 03dd624c
 ]
 
 [assign.owners]
