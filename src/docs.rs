// autogenerated. Please look at /clippy_dev/src/update_lints.rs

macro_rules! include_lint {
    ($file_name: expr) => {
        include_str!($file_name)
    };
}

macro_rules! docs {
    ($($lint_name: expr,)*) => {
        pub fn explain(lint: &str) {
            println!("{}", match lint {
                $(
                    $lint_name => include_lint!(concat!("docs/", concat!($lint_name, ".txt"))),
                )*
                _ => "unknown lint",
            })
        }
    }
}

docs! {
    "absurd_extreme_comparisons",
    "alloc_instead_of_core",
    "allow_attributes_without_reason",
    "almost_complete_letter_range",
    "almost_swapped",
    "approx_constant",
    "arithmetic_side_effects",
    "as_conversions",
    "as_ptr_cast_mut",
    "as_underscore",
    "assertions_on_constants",
    "assertions_on_result_states",
    "assign_op_pattern",
    "async_yields_async",
    "await_holding_invalid_type",
    "await_holding_lock",
    "await_holding_refcell_ref",
    "bad_bit_mask",
    "bind_instead_of_map",
    "blanket_clippy_restriction_lints",
    "blocks_in_if_conditions",
    "bool_assert_comparison",
    "bool_comparison",
    "bool_to_int_with_if",
    "borrow_as_ptr",
    "borrow_deref_ref",
    "borrow_interior_mutable_const",
    "borrowed_box",
    "box_collection",
    "box_default",
    "boxed_local",
    "branches_sharing_code",
    "builtin_type_shadow",
    "bytes_count_to_len",
    "bytes_nth",
    "cargo_common_metadata",
    "case_sensitive_file_extension_comparisons",
    "cast_abs_to_unsigned",
    "cast_enum_constructor",
    "cast_enum_truncation",
    "cast_lossless",
    "cast_nan_to_int",
    "cast_possible_truncation",
    "cast_possible_wrap",
    "cast_precision_loss",
    "cast_ptr_alignment",
    "cast_ref_to_mut",
    "cast_sign_loss",
    "cast_slice_different_sizes",
    "cast_slice_from_raw_parts",
    "char_lit_as_u8",
    "chars_last_cmp",
    "chars_next_cmp",
    "checked_conversions",
    "clone_double_ref",
    "clone_on_copy",
    "clone_on_ref_ptr",
    "cloned_instead_of_copied",
    "cmp_nan",
    "cmp_null",
    "cmp_owned",
    "cognitive_complexity",
    "collapsible_else_if",
    "collapsible_if",
    "collapsible_match",
    "collapsible_str_replace",
    "comparison_chain",
    "comparison_to_empty",
    "copy_iterator",
    "crate_in_macro_def",
    "create_dir",
    "crosspointer_transmute",
    "dbg_macro",
    "debug_assert_with_mut_call",
    "decimal_literal_representation",
    "declare_interior_mutable_const",
    "default_instead_of_iter_empty",
    "default_numeric_fallback",
    "default_trait_access",
    "default_union_representation",
    "deprecated_cfg_attr",
    "deprecated_semver",
    "deref_addrof",
    "deref_by_slicing",
    "derivable_impls",
    "derive_hash_xor_eq",
    "derive_ord_xor_partial_ord",
    "derive_partial_eq_without_eq",
    "disallowed_macros",
    "disallowed_methods",
    "disallowed_names",
    "disallowed_script_idents",
    "disallowed_types",
    "diverging_sub_expression",
    "doc_link_with_quotes",
    "doc_markdown",
    "double_comparisons",
    "double_must_use",
    "double_neg",
    "double_parens",
    "drop_copy",
    "drop_non_drop",
    "drop_ref",
    "duplicate_mod",
    "duplicate_underscore_argument",
    "duration_subsec",
    "else_if_without_else",
    "empty_drop",
    "empty_enum",
    "empty_line_after_outer_attr",
    "empty_loop",
    "empty_structs_with_brackets",
    "enum_clike_unportable_variant",
    "enum_glob_use",
    "enum_variant_names",
    "eq_op",
    "equatable_if_let",
    "erasing_op",
    "err_expect",
    "excessive_precision",
    "exhaustive_enums",
    "exhaustive_structs",
    "exit",
    "expect_fun_call",
    "expect_used",
    "expl_impl_clone_on_copy",
    "explicit_auto_deref",
    "explicit_counter_loop",
    "explicit_deref_methods",
    "explicit_into_iter_loop",
    "explicit_iter_loop",
    "explicit_write",
    "extend_with_drain",
    "extra_unused_lifetimes",
    "fallible_impl_from",
    "field_reassign_with_default",
    "filetype_is_file",
    "filter_map_identity",
    "filter_map_next",
    "filter_next",
    "flat_map_identity",
    "flat_map_option",
    "float_arithmetic",
    "float_cmp",
    "float_cmp_const",
    "float_equality_without_abs",
    "fn_address_comparisons",
    "fn_params_excessive_bools",
    "fn_to_numeric_cast",
    "fn_to_numeric_cast_any",
    "fn_to_numeric_cast_with_truncation",
    "for_kv_map",
    "forget_copy",
    "forget_non_drop",
    "forget_ref",
    "format_in_format_args",
    "format_push_string",
    "from_iter_instead_of_collect",
    "from_over_into",
    "from_str_radix_10",
    "future_not_send",
    "get_first",
    "get_last_with_len",
    "get_unwrap",
    "identity_op",
    "if_let_mutex",
    "if_not_else",
    "if_same_then_else",
    "if_then_some_else_none",
    "ifs_same_cond",
    "implicit_clone",
    "implicit_hasher",
    "implicit_return",
    "implicit_saturating_add",
    "implicit_saturating_sub",
    "imprecise_flops",
    "inconsistent_digit_grouping",
    "inconsistent_struct_constructor",
    "index_refutable_slice",
    "indexing_slicing",
    "ineffective_bit_mask",
    "inefficient_to_string",
    "infallible_destructuring_match",
    "infinite_iter",
    "inherent_to_string",
    "inherent_to_string_shadow_display",
    "init_numbered_fields",
    "inline_always",
    "inline_asm_x86_att_syntax",
    "inline_asm_x86_intel_syntax",
    "inline_fn_without_body",
    "inspect_for_each",
    "int_plus_one",
    "integer_arithmetic",
    "integer_division",
    "into_iter_on_ref",
    "invalid_null_ptr_usage",
    "invalid_regex",
    "invalid_upcast_comparisons",
    "invalid_utf8_in_unchecked",
    "invisible_characters",
    "is_digit_ascii_radix",
    "items_after_statements",
    "iter_cloned_collect",
    "iter_count",
    "iter_kv_map",
    "iter_next_loop",
    "iter_next_slice",
    "iter_not_returning_iterator",
    "iter_nth",
    "iter_nth_zero",
    "iter_on_empty_collections",
    "iter_on_single_items",
    "iter_overeager_cloned",
    "iter_skip_next",
    "iter_with_drain",
    "iterator_step_by_zero",
    "just_underscores_and_digits",
    "large_const_arrays",
    "large_digit_groups",
    "large_enum_variant",
    "large_include_file",
    "large_stack_arrays",
    "large_types_passed_by_value",
    "len_without_is_empty",
    "len_zero",
    "let_and_return",
    "let_underscore_drop",
    "let_underscore_lock",
    "let_underscore_must_use",
    "let_unit_value",
    "linkedlist",
    "lossy_float_literal",
    "macro_use_imports",
    "main_recursion",
    "manual_assert",
    "manual_async_fn",
    "manual_bits",
    "manual_clamp",
<<<<<<< HEAD
=======
    "manual_filter",
>>>>>>> 1afc7e22
    "manual_filter_map",
    "manual_find",
    "manual_find_map",
    "manual_flatten",
    "manual_instant_elapsed",
    "manual_map",
    "manual_memcpy",
    "manual_non_exhaustive",
    "manual_ok_or",
    "manual_range_contains",
    "manual_rem_euclid",
    "manual_retain",
    "manual_saturating_arithmetic",
    "manual_split_once",
    "manual_str_repeat",
    "manual_string_new",
    "manual_strip",
    "manual_swap",
    "manual_unwrap_or",
    "many_single_char_names",
    "map_clone",
    "map_collect_result_unit",
    "map_entry",
    "map_err_ignore",
    "map_flatten",
    "map_identity",
    "map_unwrap_or",
    "match_as_ref",
    "match_bool",
    "match_like_matches_macro",
    "match_on_vec_items",
    "match_overlapping_arm",
    "match_ref_pats",
    "match_result_ok",
    "match_same_arms",
    "match_single_binding",
    "match_str_case_mismatch",
    "match_wild_err_arm",
    "match_wildcard_for_single_variants",
    "maybe_infinite_iter",
    "mem_forget",
    "mem_replace_option_with_none",
    "mem_replace_with_default",
    "mem_replace_with_uninit",
    "min_max",
    "mismatched_target_os",
    "mismatching_type_param_order",
    "misrefactored_assign_op",
    "missing_const_for_fn",
    "missing_docs_in_private_items",
    "missing_enforced_import_renames",
    "missing_errors_doc",
    "missing_inline_in_public_items",
    "missing_panics_doc",
    "missing_safety_doc",
    "missing_spin_loop",
    "mistyped_literal_suffixes",
    "mixed_case_hex_literals",
    "mixed_read_write_in_expression",
    "mod_module_files",
    "module_inception",
    "module_name_repetitions",
    "modulo_arithmetic",
    "modulo_one",
    "multi_assignments",
    "multiple_crate_versions",
    "multiple_inherent_impl",
    "must_use_candidate",
    "must_use_unit",
    "mut_from_ref",
    "mut_mut",
    "mut_mutex_lock",
    "mut_range_bound",
    "mutable_key_type",
    "mutex_atomic",
    "mutex_integer",
    "naive_bytecount",
    "needless_arbitrary_self_type",
    "needless_bitwise_bool",
    "needless_bool",
    "needless_borrow",
    "needless_borrowed_reference",
    "needless_collect",
    "needless_continue",
    "needless_doctest_main",
    "needless_for_each",
    "needless_late_init",
    "needless_lifetimes",
    "needless_match",
    "needless_option_as_deref",
    "needless_option_take",
    "needless_parens_on_range_literals",
    "needless_pass_by_value",
    "needless_question_mark",
    "needless_range_loop",
    "needless_return",
    "needless_splitn",
    "needless_update",
    "neg_cmp_op_on_partial_ord",
    "neg_multiply",
    "negative_feature_names",
    "never_loop",
    "new_ret_no_self",
    "new_without_default",
    "no_effect",
    "no_effect_replace",
    "no_effect_underscore_binding",
    "non_ascii_literal",
    "non_octal_unix_permissions",
    "non_send_fields_in_send_ty",
    "nonminimal_bool",
    "nonsensical_open_options",
    "nonstandard_macro_braces",
    "not_unsafe_ptr_arg_deref",
    "obfuscated_if_else",
    "octal_escapes",
    "ok_expect",
    "only_used_in_recursion",
    "op_ref",
    "option_as_ref_deref",
    "option_env_unwrap",
    "option_filter_map",
    "option_if_let_else",
    "option_map_or_none",
    "option_map_unit_fn",
    "option_option",
    "or_fun_call",
    "or_then_unwrap",
    "out_of_bounds_indexing",
    "overflow_check_conditional",
    "overly_complex_bool_expr",
    "panic",
    "panic_in_result_fn",
    "panicking_unwrap",
    "partial_pub_fields",
    "partialeq_ne_impl",
    "partialeq_to_none",
    "path_buf_push_overwrite",
    "pattern_type_mismatch",
    "possible_missing_comma",
    "precedence",
    "print_in_format_impl",
    "print_literal",
    "print_stderr",
    "print_stdout",
    "print_with_newline",
    "println_empty_string",
    "ptr_arg",
    "ptr_as_ptr",
    "ptr_eq",
    "ptr_offset_with_cast",
    "pub_use",
    "question_mark",
    "range_minus_one",
    "range_plus_one",
    "range_zip_with_len",
    "rc_buffer",
    "rc_clone_in_vec_init",
    "rc_mutex",
    "read_zero_byte_vec",
    "recursive_format_impl",
    "redundant_allocation",
    "redundant_clone",
    "redundant_closure",
    "redundant_closure_call",
    "redundant_closure_for_method_calls",
    "redundant_else",
    "redundant_feature_names",
    "redundant_field_names",
    "redundant_pattern",
    "redundant_pattern_matching",
    "redundant_pub_crate",
    "redundant_slicing",
    "redundant_static_lifetimes",
    "ref_binding_to_reference",
    "ref_option_ref",
    "repeat_once",
    "rest_pat_in_fully_bound_structs",
    "result_large_err",
    "result_map_or_into_option",
    "result_map_unit_fn",
    "result_unit_err",
    "return_self_not_must_use",
    "reversed_empty_ranges",
    "same_functions_in_if_condition",
    "same_item_push",
    "same_name_method",
    "search_is_some",
    "self_assignment",
    "self_named_constructors",
    "self_named_module_files",
    "semicolon_if_nothing_returned",
    "separated_literal_suffix",
    "serde_api_misuse",
    "shadow_reuse",
    "shadow_same",
    "shadow_unrelated",
    "short_circuit_statement",
    "should_implement_trait",
    "significant_drop_in_scrutinee",
    "similar_names",
    "single_char_add_str",
    "single_char_lifetime_names",
    "single_char_pattern",
    "single_component_path_imports",
    "single_element_loop",
    "single_match",
    "single_match_else",
    "size_of_in_element_count",
    "skip_while_next",
    "slow_vector_initialization",
    "stable_sort_primitive",
    "std_instead_of_alloc",
    "std_instead_of_core",
    "str_to_string",
    "string_add",
    "string_add_assign",
    "string_extend_chars",
    "string_from_utf8_as_bytes",
    "string_lit_as_bytes",
    "string_slice",
    "string_to_string",
    "strlen_on_c_strings",
    "struct_excessive_bools",
    "suboptimal_flops",
    "suspicious_arithmetic_impl",
    "suspicious_assignment_formatting",
    "suspicious_else_formatting",
    "suspicious_map",
    "suspicious_op_assign_impl",
    "suspicious_operation_groupings",
    "suspicious_splitn",
    "suspicious_to_owned",
    "suspicious_unary_op_formatting",
    "swap_ptr_to_ref",
    "tabs_in_doc_comments",
    "temporary_assignment",
    "to_digit_is_some",
    "to_string_in_format_args",
    "todo",
    "too_many_arguments",
    "too_many_lines",
    "toplevel_ref_arg",
    "trailing_empty_array",
    "trait_duplication_in_bounds",
    "transmute_bytes_to_str",
    "transmute_float_to_int",
    "transmute_int_to_bool",
    "transmute_int_to_char",
    "transmute_int_to_float",
    "transmute_num_to_bytes",
    "transmute_ptr_to_ptr",
    "transmute_ptr_to_ref",
    "transmute_undefined_repr",
    "transmutes_expressible_as_ptr_casts",
    "transmuting_null",
    "trim_split_whitespace",
    "trivial_regex",
    "trivially_copy_pass_by_ref",
    "try_err",
    "type_complexity",
    "type_repetition_in_bounds",
    "undocumented_unsafe_blocks",
    "undropped_manually_drops",
    "unicode_not_nfc",
    "unimplemented",
    "uninit_assumed_init",
    "uninit_vec",
    "uninlined_format_args",
    "unit_arg",
    "unit_cmp",
    "unit_hash",
    "unit_return_expecting_ord",
    "unnecessary_cast",
    "unnecessary_filter_map",
    "unnecessary_find_map",
    "unnecessary_fold",
    "unnecessary_join",
    "unnecessary_lazy_evaluations",
    "unnecessary_mut_passed",
    "unnecessary_operation",
    "unnecessary_owned_empty_strings",
    "unnecessary_self_imports",
    "unnecessary_sort_by",
    "unnecessary_to_owned",
    "unnecessary_unwrap",
    "unnecessary_wraps",
    "unneeded_field_pattern",
    "unneeded_wildcard_pattern",
    "unnested_or_patterns",
    "unreachable",
    "unreadable_literal",
    "unsafe_derive_deserialize",
    "unsafe_removed_from_name",
    "unseparated_literal_suffix",
    "unsound_collection_transmute",
    "unused_async",
    "unused_format_specs",
    "unused_io_amount",
    "unused_peekable",
    "unused_rounding",
    "unused_self",
    "unused_unit",
    "unusual_byte_groupings",
    "unwrap_in_result",
    "unwrap_or_else_default",
    "unwrap_used",
    "upper_case_acronyms",
    "use_debug",
    "use_self",
    "used_underscore_binding",
    "useless_asref",
    "useless_attribute",
    "useless_conversion",
    "useless_format",
    "useless_let_if_seq",
    "useless_transmute",
    "useless_vec",
    "vec_box",
    "vec_init_then_push",
    "vec_resize_to_zero",
    "verbose_bit_mask",
    "verbose_file_reads",
    "vtable_address_comparisons",
    "while_immutable_condition",
    "while_let_loop",
    "while_let_on_iterator",
    "wildcard_dependencies",
    "wildcard_enum_match_arm",
    "wildcard_imports",
    "wildcard_in_or_patterns",
    "write_literal",
    "write_with_newline",
    "writeln_empty_string",
    "wrong_self_convention",
    "wrong_transmute",
    "zero_divided_by_zero",
    "zero_prefixed_literal",
    "zero_ptr",
    "zero_sized_map_values",
    "zst_offset",

}<|MERGE_RESOLUTION|>--- conflicted
+++ resolved
@@ -259,10 +259,7 @@
     "manual_async_fn",
     "manual_bits",
     "manual_clamp",
-<<<<<<< HEAD
-=======
     "manual_filter",
->>>>>>> 1afc7e22
     "manual_filter_map",
     "manual_find",
     "manual_find_map",
