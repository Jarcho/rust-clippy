--- conflicted
+++ resolved
@@ -1,18 +1,11 @@
 use rustc::lint::*;
 use rustc::middle::def_id::DefId;
 use rustc::middle::ty::{self, MethodTraitItemId, ImplOrTraitItemId};
-<<<<<<< HEAD
-
-use syntax::ast::{Lit, LitKind};
-
-use utils::{get_item_name, in_macro, snippet, span_lint, span_lint_and_then, walk_ptrs_ty};
-=======
 use rustc_front::hir::*;
 use syntax::ast::{Lit, LitKind, Name};
 use syntax::codemap::{Span, Spanned};
 use syntax::ptr::P;
-use utils::{get_item_name, snippet, span_lint, walk_ptrs_ty};
->>>>>>> b753e77c
+use utils::{get_item_name, in_macro, snippet, span_lint, span_lint_and_then, walk_ptrs_ty};
 
 /// **What it does:** This lint checks for getting the length of something via `.len()` just to compare to zero, and suggests using `.is_empty()` where applicable.
 ///
