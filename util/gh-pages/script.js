--- conflicted
+++ resolved
@@ -1,19 +1,8 @@
 "use strict";
 
-<<<<<<< HEAD
-window.searchState = {
-    inputElem: document.getElementById("search-input"),
-    lastSearch: '',
-    clearInput: () => {
-        searchState.inputElem.value = "";
-        searchState.filterLints();
-    },
-    filterLints: () => {
-=======
 const searchState = {
     lastSearch: '',
     filterLints: (updateURL = true) => {
->>>>>>> c48592eb
         function matchesSearch(lint, terms, searchStr) {
             // Search by id
             if (lint.elem.id.indexOf(searchStr) !== -1) {
@@ -37,11 +26,7 @@
             return true;
         }
 
-<<<<<<< HEAD
-        let searchStr = searchState.inputElem.value.trim().toLowerCase();
-=======
         let searchStr = elements.search.value.trim().toLowerCase();
->>>>>>> c48592eb
         if (searchStr.startsWith("clippy::")) {
             searchStr = searchStr.slice(8);
         }
@@ -131,19 +116,6 @@
     navigator.clipboard.writeText("clippy::" + clipboard.parentElement.id.slice(5));
 
     clipboard.textContent = "✓";
-<<<<<<< HEAD
-
-    clearTimeout(clipboardTimeouts.get(clipboard));
-    clipboardTimeouts.set(
-        clipboard,
-        setTimeout(() => {
-            clipboard.textContent = "📋";
-            clipboardTimeouts.delete(clipboard);
-        }, 1000)
-    );
-}
-=======
->>>>>>> c48592eb
 
     clearTimeout(clipboardTimeouts.get(clipboard));
     clipboardTimeouts.set(
@@ -298,22 +270,11 @@
             resetCheckboxes(filter, null);
         }
     }
-<<<<<<< HEAD
-    document.getElementById("version-filter-selector").innerHTML += html;
-    setupDropdown("version-filter");
-}
-
-function scrollToLint(lintId) {
-    const target = document.getElementById(lintId);
-    if (!target) {
-        return;
-=======
 
     const versionStr = params.get("versions") ?? "";
     const versions = new Map(versionStr.split(",").map(elem => elem.split(":")));
     for (const element of Object.values(elements.versions)) {
         element.value = versions.get(element.name) ?? "";
->>>>>>> c48592eb
     }
 
     elements.search.value = params.get("search");
@@ -338,12 +299,6 @@
 }
 
 function addListeners() {
-<<<<<<< HEAD
-    searchState.inputElem.addEventListener("input", handleInputChanged);
-
-    disableShortcutsButton.addEventListener("change", () => {
-        disableShortcuts = disableShortcutsButton.checked;
-=======
     document.getElementById("upper-filters").addEventListener("input", () => {
         filters.filterLints();
     });
@@ -351,7 +306,6 @@
 
     elements.disableShortcuts.addEventListener("change", () => {
         disableShortcuts = elements.disableShortcuts.checked;
->>>>>>> c48592eb
         storeValue("disable-shortcuts", disableShortcuts);
     });
 
@@ -449,11 +403,4 @@
 
 addListeners();
 highlightLazily();
-<<<<<<< HEAD
-generateSettings();
-parseURLFilters();
-scrollToLintByURL();
-filters.filterLints();
-=======
-parseURL();
->>>>>>> c48592eb
+parseURL();